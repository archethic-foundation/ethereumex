defmodule Ethereumex.Mixfile do
  use Mix.Project

  def project do
<<<<<<< HEAD
    [app: :ethereumex,
     version: "0.3.0",
     elixir: "~> 1.5",
     description: "Elixir JSON-RPC client for the Ethereum blockchain",
     package: [
       maintainers: ["Ayrat Badykov"],
       licenses: ["MIT"],
       links: %{"GitHub" => "https://github.com/ayrat555/ethereumex"}
     ],
     build_embedded: Mix.env == :prod,
     start_permanent: Mix.env == :prod,
     deps: deps()]
=======
    [
      app: :ethereumex,
      version: "0.2.1",
      elixir: "~> 1.6",
      description: "Elixir JSON-RPC client for the Ethereum blockchain",
      package: [
        maintainers: ["Ayrat Badykov", "Izel Nakri"],
        licenses: ["MIT"],
        links: %{"GitHub" => "https://github.com/exthereum/ethereumex"}
      ],
      build_embedded: Mix.env() == :prod,
      start_permanent: Mix.env() == :prod,
      deps: deps()
    ]
>>>>>>> a861e56f
  end

  def application do
    [extra_applications: [:logger], mod: {Ethereumex, []}]
  end

  defp deps do
    [
      {:httpoison, "~> 1.0.0"},
      {:poison, "~> 3.1.0"},
      {:credo, "~> 0.9.0-rc1", only: [:dev, :test], runtime: false},
      {:ex_doc, "~> 0.14", only: :dev, runtime: false},
      {:dialyxir, "~> 0.5", only: [:dev], runtime: false}
    ]
  end
end<|MERGE_RESOLUTION|>--- conflicted
+++ resolved
@@ -2,35 +2,18 @@
   use Mix.Project
 
   def project do
-<<<<<<< HEAD
     [app: :ethereumex,
      version: "0.3.0",
-     elixir: "~> 1.5",
+     elixir: "~> 1.6",
      description: "Elixir JSON-RPC client for the Ethereum blockchain",
      package: [
-       maintainers: ["Ayrat Badykov"],
+       maintainers: ["Ayrat Badykov", "Izel Nakri", "Geoff Hayes"],
        licenses: ["MIT"],
        links: %{"GitHub" => "https://github.com/ayrat555/ethereumex"}
      ],
      build_embedded: Mix.env == :prod,
      start_permanent: Mix.env == :prod,
      deps: deps()]
-=======
-    [
-      app: :ethereumex,
-      version: "0.2.1",
-      elixir: "~> 1.6",
-      description: "Elixir JSON-RPC client for the Ethereum blockchain",
-      package: [
-        maintainers: ["Ayrat Badykov", "Izel Nakri"],
-        licenses: ["MIT"],
-        links: %{"GitHub" => "https://github.com/exthereum/ethereumex"}
-      ],
-      build_embedded: Mix.env() == :prod,
-      start_permanent: Mix.env() == :prod,
-      deps: deps()
-    ]
->>>>>>> a861e56f
   end
 
   def application do
