defmodule Ethereumex.Config do
  @moduledoc false

  @spec rpc_url() :: binary()
  def rpc_url do
    case Application.get_env(:ethereumex, :url) do
      url when is_binary(url) and url != "" -> url
      els -> raise ArgumentError, message: "Please set config variable `config :ethereumex, :url, \"http://...\", got: `#{inspect els}``"
    end
  end

  @spec http_options() :: keyword()
  def http_options do
    Application.get_env(:ethereumex, :http_options, [])
  end

<<<<<<< HEAD
=======
  @spec host() :: binary()
  defp host do
    env_var!(:host)
  end

  @spec port() :: integer()
  defp port do
    env_var!(:port)
  end

  @spec env_var!(atom()) :: binary() | integer()
  defp env_var!(var) do
    value = Application.fetch_env!(:ethereumex, var)

    if is_nil(value), do: raise(ArgumentError, message: "#{var} is not provided!")

    value
  end
>>>>>>> a861e56f
end<|MERGE_RESOLUTION|>--- conflicted
+++ resolved
@@ -13,26 +13,4 @@
   def http_options do
     Application.get_env(:ethereumex, :http_options, [])
   end
-
-<<<<<<< HEAD
-=======
-  @spec host() :: binary()
-  defp host do
-    env_var!(:host)
-  end
-
-  @spec port() :: integer()
-  defp port do
-    env_var!(:port)
-  end
-
-  @spec env_var!(atom()) :: binary() | integer()
-  defp env_var!(var) do
-    value = Application.fetch_env!(:ethereumex, var)
-
-    if is_nil(value), do: raise(ArgumentError, message: "#{var} is not provided!")
-
-    value
-  end
->>>>>>> a861e56f
 end